--- conflicted
+++ resolved
@@ -389,12 +389,7 @@
         self.fromlist(param_vector)
         # Also obtain standard errors of parameters (see NRinC, 2nd ed, Eq. 15.4.19)
         sigma_params[enabled_params - 1] = np.sqrt(np.sum((Vt.T / s[np.newaxis, :]) ** 2, axis=1))
-<<<<<<< HEAD
 #        logger.info('Fit pointing model using %dx%d design matrix with condition number %.2f', N, M, s[0] / s[-1])
-        return param_vector, sigma_params
-=======
-#        logger.info('Fit pointing model using %dx%d design matrix with condition number %.2f' % (N, M, s[0] / s[-1]))
-
         return param_vector, sigma_params
 
     def fromfile(self, file_like):
@@ -462,5 +457,4 @@
             pmodl_string += "0 "
     pmodl_string = pmodl_string[:-1] # Remove the resulting space on the end.
 
-    return pmodl_string
->>>>>>> 04fe88c9
+    return pmodl_string